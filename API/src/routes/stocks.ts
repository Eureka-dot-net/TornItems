import express, { Request, Response } from 'express';
import { StockPriceSnapshot } from '../models/StockPriceSnapshot';
<<<<<<< HEAD
import { UserStockHoldingSnapshot } from '../models/UserStockHoldingSnapshot';

const router = express.Router({ mergeParams: true });

// Helper function to calculate standard deviation
function calculateStdDev(values: number[]): number {
  if (values.length === 0) return 0;
  
  const mean = values.reduce((sum, val) => sum + val, 0) / values.length;
  const squaredDiffs = values.map(val => Math.pow(val - mean, 2));
  const variance = squaredDiffs.reduce((sum, val) => sum + val, 0) / values.length;
  
  return Math.sqrt(variance);
}

// Helper function to determine recommendation based on score
function getRecommendation(score: number): string {
  if (score >= 3) return 'STRONG_BUY';
  if (score >= 1) return 'BUY';
  if (score > -1) return 'HOLD';
  if (score > -3) return 'SELL';
  return 'STRONG_SELL';
=======
import { 
  calculate7DayPercentChange, 
  calculateVolatilityPercent, 
  calculateScores,
  getRecommendation 
} from '../utils/stockMath';

const router = express.Router({ mergeParams: true });

const TORN_API_KEY = process.env.TORN_API_KEY || 'yLp4OoENbjRy30GZ';

// Helper function to fetch user's stock holdings from Torn v2 API
async function fetchUserStocks(): Promise<Record<number, { total_shares: number }>> {
  try {
    const response = await axios.get(
      `https://api.torn.com/v2/user?selections=stocks&key=${TORN_API_KEY}`
    );
    
    const stocks = response.data?.stocks;
    if (!stocks) {
      console.warn('No stocks data returned from Torn API');
      return {};
    }

    // Parse into simple lookup map: { stock_id: { total_shares } }
    const holdings: Record<number, { total_shares: number }> = {};
    for (const [stockId, stockData] of Object.entries(stocks) as [string, any][]) {
      holdings[parseInt(stockId, 10)] = {
        total_shares: stockData.total_shares || 0
      };
    }
    
    return holdings;
  } catch (error) {
    console.error('Error fetching user stocks:', error instanceof Error ? error.message : String(error));
    // Return empty object on error - stocks will show 0 shares
    return {};
  }
>>>>>>> f9ed20c7
}

// GET /stocks/recommendations
router.get('/stocks/recommendations', async (_req: Request, res: Response): Promise<void> => {
  try {
    console.log('Fetching stock recommendations...');

    const now = new Date();
    const sevenDaysAgo = new Date(now.getTime() - 7 * 24 * 60 * 60 * 1000);

    // Fetch most recent user stock holdings from database
    const holdingsSnapshots = await UserStockHoldingSnapshot.aggregate([
      {
        $sort: { stock_id: 1, timestamp: -1 }
      },
      {
        $group: {
          _id: '$stock_id',
          total_shares: { $first: '$total_shares' },
          avg_buy_price: { $first: '$avg_buy_price' },
          transaction_count: { $first: '$transaction_count' },
          timestamp: { $first: '$timestamp' }
        }
      }
    ]);
    
    // Create lookup map for holdings
    const holdingsMap: Record<number, { total_shares: number; avg_buy_price: number | null }> = {};
    for (const holding of holdingsSnapshots) {
      holdingsMap[holding._id] = {
        total_shares: holding.total_shares,
        avg_buy_price: holding.avg_buy_price
      };
    }

    // Use aggregation to get all data efficiently
    const stockData = await StockPriceSnapshot.aggregate([
      {
        $match: {
          timestamp: { $gte: sevenDaysAgo }
        }
      },
      {
        $sort: { ticker: 1, timestamp: -1 }
      },
      {
        $group: {
          _id: '$ticker',
          stock_id: { $first: '$stock_id' },
          name: { $first: '$name' },
          currentPrice: { $first: '$price' },
          oldestPrice: { $last: '$price' },
          prices: { $push: '$price' }
        }
      }
    ]);

    if (!stockData || stockData.length === 0) {
      res.status(503).json({ 
        error: 'No stock data found. Background fetcher may still be initializing.' 
      });
      return;
    }

    console.log(`Processing ${stockData.length} stocks...`);

    const recommendations = stockData.map((stock: any) => {
      const ticker = stock._id;
      const stockId = stock.stock_id;
      const name = stock.name;
      const currentPrice = stock.currentPrice;
      const weekAgoPrice = stock.oldestPrice;

      // Calculate 7-day change percentage
      let change_7d_pct: number | null = null;
      if (weekAgoPrice && weekAgoPrice > 0) {
        change_7d_pct = calculate7DayPercentChange(currentPrice, weekAgoPrice);
      }

      // Calculate volatility as percentage (standard deviation of daily returns)
      const volatility_7d_pct = calculateVolatilityPercent(stock.prices);

      // Calculate scores
      let score: number | null = null;
      let sell_score: number | null = null;
      let recommendation = 'HOLD';

      if (change_7d_pct !== null) {
        const scores = calculateScores(change_7d_pct, volatility_7d_pct);
        score = scores.score;
        sell_score = scores.sell_score;
        recommendation = getRecommendation(score);
      }

      // Get ownership data and calculate P/L
      const holding = holdingsMap[stockId];
      const ownedShares = holding?.total_shares ?? 0;
      const avgBuyPrice = holding?.avg_buy_price ?? null;
      
      let unrealizedProfitValue: number | null = null;
      let unrealizedProfitPct: number | null = null;
      
      if (ownedShares > 0 && avgBuyPrice !== null && avgBuyPrice > 0) {
        unrealizedProfitValue = (currentPrice - avgBuyPrice) * ownedShares;
        unrealizedProfitPct = ((currentPrice / avgBuyPrice) - 1) * 100;
      }

      return {
        stock_id: stockId,
        ticker,
        name,
        price: currentPrice,
        change_7d_pct: change_7d_pct !== null ? parseFloat(change_7d_pct.toFixed(2)) : null,
        volatility_7d_pct: parseFloat(volatility_7d_pct.toFixed(2)),
        score: score !== null ? parseFloat(score.toFixed(2)) : null,
        sell_score: sell_score !== null ? parseFloat(sell_score.toFixed(2)) : null,
        recommendation,
        owned_shares: ownedShares,
        avg_buy_price: avgBuyPrice,
        unrealized_profit_value: unrealizedProfitValue !== null ? parseFloat(unrealizedProfitValue.toFixed(2)) : null,
        unrealized_profit_pct: unrealizedProfitPct !== null ? parseFloat(unrealizedProfitPct.toFixed(2)) : null,
        can_sell: ownedShares > 0
      };
    });

    // Sort by score descending (best buys first)
    recommendations.sort((a, b) => {
      if (a.score === null && b.score === null) return 0;
      if (a.score === null) return 1;
      if (b.score === null) return -1;
      return b.score - a.score;
    });

    console.log(`Returning ${recommendations.length} stock recommendations`);

    res.json(recommendations);
  } catch (err: unknown) {
    if (err instanceof Error) {
      console.error('Error:', err.message);
    } else {
      console.error('Unknown error');
    }

    res.status(500).json({ error: 'Failed to fetch stock recommendations.' });
  }
});

export default router;<|MERGE_RESOLUTION|>--- conflicted
+++ resolved
@@ -1,6 +1,5 @@
 import express, { Request, Response } from 'express';
 import { StockPriceSnapshot } from '../models/StockPriceSnapshot';
-<<<<<<< HEAD
 import { UserStockHoldingSnapshot } from '../models/UserStockHoldingSnapshot';
 
 const router = express.Router({ mergeParams: true });
@@ -23,7 +22,6 @@
   if (score > -1) return 'HOLD';
   if (score > -3) return 'SELL';
   return 'STRONG_SELL';
-=======
 import { 
   calculate7DayPercentChange, 
   calculateVolatilityPercent, 
@@ -62,7 +60,6 @@
     // Return empty object on error - stocks will show 0 shares
     return {};
   }
->>>>>>> f9ed20c7
 }
 
 // GET /stocks/recommendations
